{
  "name": "@rafaelkallis/ticket-tagger",
  "version": "2.0.2",
  "description": "Machine learning driven issue classification bot.",
  "license": "GPL-3.0",
  "repository": {
    "type": "git",
    "url": "git://github.com/rafaelkallis/ticket-tagger.git"
  },
  "main": "src/index.js",
  "engines": {
    "node": "^12.x"
  },
  "scripts": {
    "start": "node src/index.js",
    "test": "jest",
    "lint": "eslint --format codeframe src/*.js src/**/*.js",
    "lint:fix": "eslint --fix --format codeframe src/*.js src/**/*.js",
    "train": "node scripts/train.js",
    "benchmark": "node scripts/benchmark.js",
    "dataset": "npm run-script dataset:balanced",
    "dataset:unbalanced": "wget https://tickettagger.blob.core.windows.net/datasets/dataset-labels-top3-30k-real.txt -O dataset.txt",
    "dataset:balanced": "wget https://gist.githubusercontent.com/rafaelkallis/6aa281b00d73d77fc843bd34f8184854/raw/8c10ebf2fd6f937f8667c660ea33d122bac739eb/issues.txt -O dataset.txt",
    "dataset:english": "wget https://gist.githubusercontent.com/rafaelkallis/6aa281b00d73d77fc843bd34f8184854/raw/8c10ebf2fd6f937f8667c660ea33d122bac739eb/issues_english.txt -O dataset.txt",
    "dataset:english:baseline": "wget https://gist.githubusercontent.com/rafaelkallis/6aa281b00d73d77fc843bd34f8184854/raw/8c10ebf2fd6f937f8667c660ea33d122bac739eb/issues_english_baseline.txt -O dataset.txt",
    "dataset:nosnippet": "wget https://gist.githubusercontent.com/rafaelkallis/6aa281b00d73d77fc843bd34f8184854/raw/544aabae57eaacc1fe817fa622ca49e785bc873a/issues_nosnippet_baseline.txt -O dataset.txt",
    "dataset:nosnippet:baseline": "wget https://gist.githubusercontent.com/rafaelkallis/6aa281b00d73d77fc843bd34f8184854/raw/544aabae57eaacc1fe817fa622ca49e785bc873a/issues_nosnippet_baseline.txt -O dataset.txt",
    "dataset:vscode": "wget https://gist.githubusercontent.com/rafaelkallis/6aa281b00d73d77fc843bd34f8184854/raw/8c10ebf2fd6f937f8667c660ea33d122bac739eb/issues_vscode.txt -O dataset.txt",
    "dataset:vscode:baseline": "wget https://gist.githubusercontent.com/rafaelkallis/6aa281b00d73d77fc843bd34f8184854/raw/8c10ebf2fd6f937f8667c660ea33d122bac739eb/issues_vscode_baseline.txt -O dataset.txt"
  },
  "author": "Rafael Kallis <rk@rafaelkallis.com>",
  "dependencies": {
    "@octokit/webhooks": "7.15.1",
    "applicationinsights": "1.8.7",
    "applicationinsights-native-metrics": "0.0.5",
    "envalid": "6.0.2",
    "express": "4.17.1",
    "fasttext": "1.0.0",
    "jsonwebtoken": "8.5.1",
<<<<<<< HEAD
    "node-fetch": "2.6.1",
    "superagent": "6.1.0"
=======
    "node-fetch": "2.6.1"
>>>>>>> 3842980e
  },
  "devDependencies": {
    "chalk": "4.1.0",
    "eslint": "7.12.1",
    "eslint-config-prettier": "6.15.0",
    "eslint-plugin-jest": "24.1.0",
    "eslint-plugin-node": "11.1.0",
    "eslint-plugin-prettier": "3.1.4",
    "eslint-plugin-promise": "4.2.1",
    "jest": "26.6.1",
    "ml-confusion-matrix": "0.4.0",
    "natural": "2.1.5",
    "nock": "13.0.4",
    "object-hash": "2.0.3",
    "prettier": "2.1.2",
    "supertest": "6.0.0",
    "yargs": "16.1.0"
  },
  "jest": {
    "testEnvironment": "node"
  }
}<|MERGE_RESOLUTION|>--- conflicted
+++ resolved
@@ -37,12 +37,7 @@
     "express": "4.17.1",
     "fasttext": "1.0.0",
     "jsonwebtoken": "8.5.1",
-<<<<<<< HEAD
-    "node-fetch": "2.6.1",
-    "superagent": "6.1.0"
-=======
     "node-fetch": "2.6.1"
->>>>>>> 3842980e
   },
   "devDependencies": {
     "chalk": "4.1.0",
