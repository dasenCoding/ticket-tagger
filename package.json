{
  "name": "tickettagger",
  "version": "3.0.0-beta.0",
  "description": "Machine learning driven issue classification bot.",
  "license": "AGPL-3.0",
  "repository": {
    "type": "git",
    "url": "git://github.com/rafaelkallis/ticket-tagger.git"
  },
  "main": "src/index.js",
  "bin": {
    "tickettagger": "bin/tickettagger.js"
  },
  "engines": {
    "node": "^12.x"
  },
  "scripts": {
    "start": "node src/index.js",
    "test": "jest",
    "lint": "eslint --format codeframe src/*.js src/**/*.js bin/*.js",
    "lint:fix": "eslint --fix --format codeframe src/*.js src/**/*.js bin/*.js",
    "train": "node scripts/train.js",
    "benchmark": "node scripts/benchmark.js",
    "dataset": "npm run-script dataset:balanced",
    "dataset:unbalanced": "wget https://tickettagger.blob.core.windows.net/datasets/dataset-labels-top3-30k-real.txt -O dataset.txt",
    "dataset:balanced": "wget https://gist.githubusercontent.com/rafaelkallis/6aa281b00d73d77fc843bd34f8184854/raw/8c10ebf2fd6f937f8667c660ea33d122bac739eb/issues.txt -O dataset.txt",
    "dataset:english": "wget https://gist.githubusercontent.com/rafaelkallis/6aa281b00d73d77fc843bd34f8184854/raw/8c10ebf2fd6f937f8667c660ea33d122bac739eb/issues_english.txt -O dataset.txt",
    "dataset:english:baseline": "wget https://gist.githubusercontent.com/rafaelkallis/6aa281b00d73d77fc843bd34f8184854/raw/8c10ebf2fd6f937f8667c660ea33d122bac739eb/issues_english_baseline.txt -O dataset.txt",
    "dataset:nosnippet": "wget https://gist.githubusercontent.com/rafaelkallis/6aa281b00d73d77fc843bd34f8184854/raw/544aabae57eaacc1fe817fa622ca49e785bc873a/issues_nosnippet_baseline.txt -O dataset.txt",
    "dataset:nosnippet:baseline": "wget https://gist.githubusercontent.com/rafaelkallis/6aa281b00d73d77fc843bd34f8184854/raw/544aabae57eaacc1fe817fa622ca49e785bc873a/issues_nosnippet_baseline.txt -O dataset.txt",
    "dataset:vscode": "wget https://gist.githubusercontent.com/rafaelkallis/6aa281b00d73d77fc843bd34f8184854/raw/8c10ebf2fd6f937f8667c660ea33d122bac739eb/issues_vscode.txt -O dataset.txt",
    "dataset:vscode:baseline": "wget https://gist.githubusercontent.com/rafaelkallis/6aa281b00d73d77fc843bd34f8184854/raw/8c10ebf2fd6f937f8667c660ea33d122bac739eb/issues_vscode_baseline.txt -O dataset.txt"
  },
  "author": "Rafael Kallis <rk@rafaelkallis.com>",
  "dependencies": {
    "@octokit/webhooks": "9.1.0",
    "applicationinsights": "1.8.10",
    "applicationinsights-native-metrics": "0.0.6",
<<<<<<< HEAD
    "chalk": "4.1.0",
    "connect-mongo": "4.4.1",
    "deep-object-diff": "1.1.0",
=======
    "chalk": "4.1.1",
>>>>>>> 83d3b530
    "dotenv": "8.2.0",
    "envalid": "7.1.0",
    "express": "5.0.0-alpha.8",
    "express-session": "1.17.1",
    "fasttext": "1.0.0",
    "helmet": "4.4.1",
    "joi": "17.4.0",
    "jsonwebtoken": "8.5.1",
    "lodash": "4.17.21",
    "ml-confusion-matrix": "0.4.0",
    "mongoose": "5.12.3",
    "node-fetch": "2.6.1",
    "nunjucks": "3.2.3",
    "nunjucks-octicons-extension": "1.0.1",
    "passport": "0.4.1",
    "passport-github": "1.1.0",
    "yaml": "2.0.0-4",
    "yargs": "16.2.0"
  },
  "devDependencies": {
    "eslint": "7.24.0",
    "eslint-config-prettier": "8.2.0",
    "eslint-plugin-jest": "24.3.5",
    "eslint-plugin-node": "11.1.0",
    "eslint-plugin-prettier": "3.4.0",
    "eslint-plugin-promise": "5.1.0",
    "jest": "26.6.3",
    "natural": "5.0.3",
    "nock": "13.0.11",
    "object-hash": "2.1.1",
    "prettier": "2.2.1",
    "supertest": "6.1.3"
  },
  "jest": {
    "testEnvironment": "node"
  }
}<|MERGE_RESOLUTION|>--- conflicted
+++ resolved
@@ -36,13 +36,9 @@
     "@octokit/webhooks": "9.1.0",
     "applicationinsights": "1.8.10",
     "applicationinsights-native-metrics": "0.0.6",
-<<<<<<< HEAD
-    "chalk": "4.1.0",
+    "chalk": "4.1.1",
     "connect-mongo": "4.4.1",
     "deep-object-diff": "1.1.0",
-=======
-    "chalk": "4.1.1",
->>>>>>> 83d3b530
     "dotenv": "8.2.0",
     "envalid": "7.1.0",
     "express": "5.0.0-alpha.8",
